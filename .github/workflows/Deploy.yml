name: Build and Deploy
on:
  push:
    branches:
      - main
      - master

# This action needs permission to write the exported HTML file to the gh-pages branch.
permissions:
    actions: write
    contents: read
    pages: write
    id-token: write
    # (all other permission fields default to "none")

jobs:
  build-and-deploy:
    runs-on: ubuntu-latest
    steps:
    - name: Checkout
      uses: actions/checkout@v2
      with:
        persist-credentials: false
    # NOTE: Python is necessary for the pre-rendering (minification) step
    - name: Install python
      uses: actions/setup-python@v2
      with:
        python-version: '3.8'
    - name: Install Julia
      uses: julia-actions/setup-julia@v1
      with:
        version: "1.10"
    - name: Cache Julia artifacts & such
      uses: julia-actions/cache@v1
      with:
        cache-registries: "true"
    # We set up a folder that Pluto can use to cache exported notebooks. If the notebook file did not change, then Pluto can take the exported file from cache instead of running the notebook.
    - name: Set up notebook state cache
      uses: actions/cache@v3
      with:
          path: pluto_state_cache
          key: ${{ runner.os }}-pluto_state_cache-v2-${{ hashFiles('**/Project.toml', '**/Manifest.toml', '.github/workflows/*' ) }}-${{ hashFiles('talks/*jl') }}
          restore-keys: |
              ${{ runner.os }}-pluto_state_cache-v2-${{ hashFiles('**/Project.toml', '**/Manifest.toml', '.github/workflows/*' ) }}
    - run: julia --project=. -e 'using Pkg; Pkg.instantiate();'
    - run: julia --project=. -e '
            import PlutoSliderServer

            PlutoSliderServer.export_directory(
              "talks";
              Export_cache_dir="pluto_state_cache",
              Export_baked_notebookfile=false,
            )'
    # NOTE
    #   The steps below ensure that NodeJS and Franklin are loaded then it
    #   installs highlight.js which is needed for the prerendering step
    #   (code highlighting + katex prerendering).
    #   Then the environment is activated and instantiated to install all
    #   Julia packages which may be required to successfully build your site.
    #   The last line should be `optimize()` though you may want to give it
    #   specific arguments, see the documentation or ?optimize in the REPL.
    - run: julia --project=. -e '
            using NodeJS; run(`$(npm_cmd()) install highlight.js`);
            using Franklin;
<<<<<<< HEAD
            optimize(minify=false)'
    - name: Build and Deploy
      uses: JamesIves/github-pages-deploy-action@releases/v3
=======
            optimize()'
    - name: Upload GitHub Pages artifact
      uses: actions/upload-pages-artifact@v3
>>>>>>> 5ac23356
      with:
        path: __site

    - name: Deploy GitHub Pages site
      id: deployment
      uses: actions/deploy-pages@v4<|MERGE_RESOLUTION|>--- conflicted
+++ resolved
@@ -62,15 +62,9 @@
     - run: julia --project=. -e '
             using NodeJS; run(`$(npm_cmd()) install highlight.js`);
             using Franklin;
-<<<<<<< HEAD
             optimize(minify=false)'
-    - name: Build and Deploy
-      uses: JamesIves/github-pages-deploy-action@releases/v3
-=======
-            optimize()'
     - name: Upload GitHub Pages artifact
       uses: actions/upload-pages-artifact@v3
->>>>>>> 5ac23356
       with:
         path: __site
 
